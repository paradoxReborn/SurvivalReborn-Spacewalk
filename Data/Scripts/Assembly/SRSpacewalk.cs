﻿///    Copyright (C) 2022 Matthew Kern, a.k.a. Paradox Reborn
///
///    This program is free software: you can redistribute it and/or modify
///    it under the terms of the GNU General Public License as published by
///    the Free Software Foundation, either version 3 of the License, or
///    (at your option) any later version.
///
///    This program is distributed in the hope that it will be useful,
///    but WITHOUT ANY WARRANTY; without even the implied warranty of
///    MERCHANTABILITY or FITNESS FOR A PARTICULAR PURPOSE.  See the
///    GNU General Public License for more details.
///
///    You should have received a copy of the GNU General Public License
///    along with this program.  If not, see <https://www.gnu.org/licenses/>.
///
///    In accordance with section 7 of the GNU General Public License,
///    the license is supplemented with the following additional terms:
///    1. You may not claim affiliation with Survival Reborn or its author.
///    2. You must not represent your work as being part of the Survival Reborn series 
///    or use the Survival Reborn name or imagery in any misleading or deceptive way.

using System;
using System.Collections.Generic;
using VRage.Game;
using VRage.Game.Components;
using VRage.Game.Entity;
using VRage.Game.ModAPI;
using VRage.ModAPI;
using Sandbox.Common.ObjectBuilders.Definitions;
using Sandbox.Definitions;
using Sandbox.Game;
using Sandbox.Game.Entities.Character.Components;
using Sandbox.Game.Entities;
using Sandbox.ModAPI;
using VRage.Utils;
using VRageMath;

namespace SurvivalReborn
{
    /// <summary>
    /// To avoid creating multiple separate lists of characters in the world, multiple features are included in this class:
    /// - Character movement tweaks
    /// - Character collision damage changes
    /// - Anti-refueling while jetpack is on
    /// 
    /// Fixes some aspects of character movement that could not be set through sbc definitions:
    /// - Remove supergravity
    /// - Lower fall/collision damage threshold
    /// - Smooth out player movement a bit
    /// Defaults are restored on world close in case the mod is removed. Otherwise the world would keep the modded global values.
    /// 
    /// Jetpack anti-refueling works regardless of the gas a specific character uses for fuel.
    /// It should be compatible with custom jetpack fuel gasses such as hydrogen peroxide or methane.
    /// </summary>
    [MySessionComponentDescriptor(MyUpdateOrder.BeforeSimulation)]
    class SRSpacewalk : MySessionComponentBase
    {
        /// <summary>
        /// Data for tracking information about characters in order to enforce SR:Spacewalk game rules
        /// </summary>
        private class SRCharacterInfo
        {
            /// VALUES FOR COLLISION DAMAGE RULE
            // If disabled, will skip checking for collision damage until enabled
            public bool CollisionDamageEnabled;
            // Character's max movement speed
            public float MaxSpeed;
            // Max speed squared for optimized checks
            public float MaxSpeedSquared;
            // Linear velocity from the tick before collision damage was tripped
            public Vector3 lastLinearVelocity;

            /// VALUES FOR JETPACK REFUELING RULE
            // Must monitor character's inventory for Hydrogen tanks
            public MyInventory Inventory;
            // Maintained list of hydrogen tanks in player's inventory
            public List<SRInventoryBottle> InventoryBottles;
            // Character's oxygencomponent stores hydrogen, oxygen, etc.
            public MyCharacterOxygenComponent OxygenComponent;
            // Gas that this character's jetpack uses as fuel
            public MyDefinitionId FuelId;
            // This character's fuel capacity
            public float FuelCapacity;
            // Bool to detect when jetpack turns on
            public bool JetPackOn;
            // Control variable to ensure illegal refills get caught
            public bool GasLow;

            /// <summary>
            /// A data structure for tracking gas bottles in character inventories to enforce the jetpack refueling rule
            /// </summary>
            public class SRInventoryBottle
            {
                public MyPhysicalInventoryItem Item;
                public float capacity;
                public float lastKnownFillLevel;
                public float currentFillLevel { get { return (Item.Content as MyObjectBuilder_GasContainerObject).GasLevel; } }
                public SRInventoryBottle(MyPhysicalInventoryItem item)
                {
                    Item = item;
                    lastKnownFillLevel = currentFillLevel;
                    var gasBottleDefinition = MyDefinitionManager.Static.GetPhysicalItemDefinition(item.Content.GetId()) as MyOxygenContainerDefinition;
                    capacity = gasBottleDefinition.Capacity;
                }
            }

            public SRCharacterInfo(IMyCharacter character)
            {
                // Find the fuel this character uses
                string fuelName = (character.Definition as MyCharacterDefinition).Jetpack.ThrustProperties.FuelConverter.FuelId.SubtypeName;
                MyDefinitionId.TryParse("MyObjectBuilder_GasProperties/" + fuelName, out FuelId);

                // Look through character's stored gasses to find fuel, and record its capacity.
                var storedGasses = (character.Definition as MyCharacterDefinition).SuitResourceStorage;
                foreach (var gas in storedGasses)
                {
                    if (gas.Id.SubtypeName == fuelName)
                    {
                        //MyAPIGateway.Utilities.ShowNotification("Setting fuel capacity to " + gas.MaxCapacity, 20000);
                        FuelCapacity = gas.MaxCapacity;
                        //MyAPIGateway.Utilities.ShowNotification("Set fuel capacity to " + FuelCapacity, 20000);
                        //break;
                    }
                    //MyAPIGateway.Utilities.ShowNotification("This character's " + gas.Id + " capacity is " + gas.MaxCapacity, 20000);
                }

                Inventory = (MyInventory)character.GetInventory();
                Inventory.InventoryContentChanged += Inventory_InventoryContentChanged;
                InventoryBottles = new List<SRInventoryBottle>();
                OxygenComponent = character.Components.Get<MyCharacterOxygenComponent>();
                CollisionDamageEnabled = false; // disabled until character moves to prevent damage on world load on moving ship
                JetPackOn = character.EnabledThrusts;

                // Set max speed according to Keen's algorithm in MyCharacter.UpdateCharacterPhysics() since I apparently can't access this value directly.
                var maxShipSpeed = Math.Max(MyDefinitionManager.Static.EnvironmentDefinition.LargeShipMaxSpeed, MyDefinitionManager.Static.EnvironmentDefinition.SmallShipMaxSpeed);
                var maxDudeSpeed = Math.Max((character.Definition as MyCharacterDefinition).MaxSprintSpeed,
                    Math.Max((character.Definition as MyCharacterDefinition).MaxRunSpeed, (character.Definition as MyCharacterDefinition).MaxBackrunSpeed));
                MaxSpeed = maxShipSpeed + maxDudeSpeed;
                MaxSpeedSquared = MaxSpeed * MaxSpeed;

                //MyAPIGateway.Utilities.ShowNotification("Created character info with fuel capacity of " + FuelCapacity, 20000);

                // Initial inventory scan
                ScanInventory();
                //MyAPIGateway.Utilities.ShowNotification("Loaded your inventory and found " + InventoryBottles.Count + " hydrogen tanks.");
            }

            /// <summary>
            /// Call Close() on this character's SRCharacterInfo before removing this it from m_characters
            /// </summary>
            public void Close()
            {
                Inventory.InventoryContentChanged -= Inventory_InventoryContentChanged;
            }

            /// <summary>
            /// Refresh this character's list of inventory bottles when a compatible fuel bottle is added or removed.
            /// </summary>
            private void Inventory_InventoryContentChanged(MyInventoryBase arg1, MyPhysicalInventoryItem arg2, VRage.MyFixedPoint arg3)
            {
                // Ignore anything that's not a fuel bottle
                if (HoldsFuel(arg2))
                    ScanInventory();
            }

            /// <summary>
            /// Scan this character's inventory for bottles that hold fuel for its jetpack.
            /// </summary>
            private void ScanInventory()
            {
                // Reset bottle list
                InventoryBottles.Clear();

                List<MyPhysicalInventoryItem> items = Inventory.GetItems();
                foreach (MyPhysicalInventoryItem item in items)
                {
                    // Add gas bottles to list
                    if (HoldsFuel(item))
                        InventoryBottles.Add(new SRInventoryBottle(item));
                }
                //MyAPIGateway.Utilities.ShowNotification("Scanned your inventory and found " + InventoryBottles.Count + " hydrogen tanks.");
            }

            /// <summary>
            /// Return true if this item is a gas container that holds fuel for this character's jetpack.
            /// </summary>
            private bool HoldsFuel(MyPhysicalInventoryItem item)
            {
                // OPTIMIZATION to prevent unnecessary calls to GetPhysicalItemDefinition
                if (item.Content as MyObjectBuilder_GasContainerObject == null)
                    return false;

                // Check item definition to see what gas it holds
                var gasBottleDefinition = MyDefinitionManager.Static.GetPhysicalItemDefinition(item.Content.GetId()) as MyOxygenContainerDefinition;

                if (gasBottleDefinition != null && gasBottleDefinition.StoredGasId.Equals(FuelId))
                    return true;
                else
                    return false;
            }
        }

        // List of characters to apply game rules to
        Dictionary<IMyCharacter, SRCharacterInfo> m_characters = new Dictionary<IMyCharacter, SRCharacterInfo>();
        // List of characters to remove from m_characters this tick
        List<IMyCharacter> m_toRemove = new List<IMyCharacter>();

        // Game rules for fall damage - settings are in m/s/s
        const float DAMAGE_THRESHOLD = 750f;
        const float DAMAGE_THRESHOLD_SQ = 562500f;
        const float IGNORE_ABOVE = 1500f; // Should be roughly where vanilla damage starts
        const float DAMAGE_PER_MSS = 0.03f;

        // Defaults to restore on world close
        private float m_defaultCharacterGravity;
        private float m_defaultWalkAcceleration;
        private float m_defaultWalkDeceleration;
        private float m_defaultSprintAcceleration;
        private float m_defaultSprintDeceleration;

        public override void LoadData()
        {
            // Hook entity add for character list
            MyEntities.OnEntityAdd += MyEntities_OnEntityAdd;

            // Register desync fix
            MyAPIGateway.Multiplayer.RegisterSecureMessageHandler(5064, ReceivedCorrection);

            // Fix character movement
            {
                // Remember defaults
                m_defaultCharacterGravity = MyPerGameSettings.CharacterGravityMultiplier;
                m_defaultWalkAcceleration = MyPerGameSettings.CharacterMovement.WalkAcceleration;
                m_defaultWalkDeceleration = MyPerGameSettings.CharacterMovement.WalkDecceleration;
                m_defaultSprintAcceleration = MyPerGameSettings.CharacterMovement.SprintAcceleration;
                m_defaultSprintDeceleration = MyPerGameSettings.CharacterMovement.SprintDecceleration;

                // Fix supergravity
                MyPerGameSettings.CharacterGravityMultiplier = 1f;

                // Fix jerky character movement
                MyPerGameSettings.CharacterMovement.WalkAcceleration = 13.5f;
                MyPerGameSettings.CharacterMovement.WalkDecceleration = 100f;
                MyPerGameSettings.CharacterMovement.SprintAcceleration = 15f;
                MyPerGameSettings.CharacterMovement.SprintDecceleration = 100f;

                //Log settings
                MyLog.Default.WriteLine("SurvivalReborn: MyPerGameSettings.CharacterMovement.SprintAcceleration set to: " + MyPerGameSettings.CharacterMovement.SprintAcceleration);
                MyLog.Default.WriteLine("SurvivalReborn: MyPerGameSettings.CharacterMovement.SprintDecceleration set to: " + MyPerGameSettings.CharacterMovement.SprintDecceleration);
                MyLog.Default.WriteLine("SurvivalReborn: MyPerGameSettings.CharacterMovement.WalkAcceleration set to: " + MyPerGameSettings.CharacterMovement.WalkAcceleration);
                MyLog.Default.WriteLine("SurvivalReborn: MyPerGameSettings.CharacterMovement.WalkDecceleration set to: " + MyPerGameSettings.CharacterMovement.WalkDecceleration);
                MyLog.Default.WriteLine("SurvivalReborn: MyPerGameSettings.CharacterGravityMultiplier set to: " + MyPerGameSettings.CharacterGravityMultiplier);
            }

            MyLog.Default.WriteLineAndConsole("SurvivalReborn: Loaded Spacewalk Beta 0.5. Some sanity checks are disabled for testing purposes to catch rare bugs.");

        }

        protected override void UnloadData()
        {
            // Unhook events
            MyEntities.OnEntityAdd -= MyEntities_OnEntityAdd;

            // Unregister desync fix
            MyAPIGateway.Multiplayer.UnregisterSecureMessageHandler(5064, ReceivedCorrection);

            // Restore all defaults - Don't leave a mess if the mod is removed later.
            MyPerGameSettings.CharacterGravityMultiplier = m_defaultCharacterGravity;
            MyPerGameSettings.CharacterMovement.WalkAcceleration = m_defaultWalkAcceleration;
            MyPerGameSettings.CharacterMovement.WalkDecceleration = m_defaultWalkDeceleration;
            MyPerGameSettings.CharacterMovement.SprintAcceleration = m_defaultSprintAcceleration;
            MyPerGameSettings.CharacterMovement.SprintDecceleration = m_defaultSprintDeceleration;

            //Log
            MyLog.Default.WriteLineAndConsole("SurvivalReborn: MyPerGameSettings returned to defaults.");
        }

        /// <summary>
        /// Add each character spawned in the world to m_characters.
        /// </summary>
        private void MyEntities_OnEntityAdd(VRage.Game.Entity.MyEntity obj)
        {
            IMyCharacter character = obj as IMyCharacter;
            if (character != null)
            {
                // There will be a duplicate if the player changes suit in the Medical Room.
                // Duplicate must be removed and replaced to ensure the SRCharacterInfo is correct.
                if (m_characters.ContainsKey(character))
                {
                    m_characters[character].Close();
                    character.OnMarkForClose -= Character_OnMarkForClose;
                    m_characters.Remove(character);
                }

                // Add to dictionary
                m_characters.Add(character, new SRCharacterInfo(character));

                // Prepare to remove character from list when it's removed from world (Remember to unbind this when the character's removed from dictionary)
                character.OnMarkForClose += Character_OnMarkForClose;

                MyLog.Default.WriteLineAndConsole("SurvivalReborn: " + character.DisplayName + " added to world. There are now " + m_characters.Count + " characters listed.");
            }
        }

        /// <summary>
        /// Remove a character from m_characters when marked for close.
        /// </summary>
        /// <param name="obj"></param>
        private void Character_OnMarkForClose(IMyEntity obj)
        {
            // Ensure this is a character. Ignore otherwise.
            IMyCharacter character = obj as IMyCharacter;
            if (character != null)
            {
                m_characters[character].Close();
                m_characters.Remove(character);
                character.OnMarkForClose -= Character_OnMarkForClose;
            }
            MyLog.Default.WriteLineAndConsole("SurvivalReborn: " + character.DisplayName + " marked for close. There are now " + m_characters.Count + " characters listed.");
        }

        /// <summary>
        /// In multiplayer, the client needs to receive a sync packet to prevent a desync when the server tries and fails to refuel a jetpack.
        /// This happens because the jetpack refuel raises a multiplayer event, but changing gas levels with the mod API does not.
        /// </summary>
        /// <param name="handlerId">Packet handler ID for SR:Spacewalk</param>
        /// <param name="raw">The payload, a serialized SRFuelSyncPacket</param>
        /// <param name="steamId">SteamID of the sender</param>
        /// <param name="fromServer">True if packet is from the server</param>
        private void ReceivedCorrection(ushort handlerId, byte[] raw, ulong steamId, bool fromServer)
        {
            // Ignore any packets that aren't from the server.
            if (!fromServer)
                return;
            // Ignore packet if the server somehow sends it to itself
            if (MyAPIGateway.Session.IsServer)
                return;

            MyLog.Default.WriteLine("SurvivalReborn: Received a fuel level sync packet.");
            try
            {
                SRFuelSyncPacket correction = MyAPIGateway.Utilities.SerializeFromBinary<SRFuelSyncPacket>(raw);

                // Ensure character isn't null as it might not be loaded on all clients.
                IMyCharacter character = MyEntities.GetEntityById(correction.EntityId) as IMyCharacter;
                if(character != null)
                {
                    // FIX THE FUEL LEVEL
                    var tanks = character.Components.Get<MyCharacterOxygenComponent>();
                    var trueFuelLvl = tanks.GetGasFillLevel(m_characters[character].FuelId) - correction.FuelAmount;
                    tanks.UpdateStoredGasLevel(ref m_characters[character].FuelId, trueFuelLvl);
                }
            }
            catch (Exception ex)
            {
                MyLog.Default.WriteLineToConsole("Survival Reborn: Spacewalk may be experiencing a network channel collision with another mod on channel 5064. This may impact performance. Submit a bug report with a list of mods you are using.");
                MyLog.Default.Error("Survival Reborn: Spacewalk may be experiencing a network channel collision with another mod on channel 5064. This may impact performance. Submit a bug report with a list of mods you are using.");
                MyLog.Default.WriteLineAndConsole(ex.Message);
                MyLog.Default.WriteLineAndConsole(ex.StackTrace);
            }
        }


        public override void UpdateBeforeSimulation()
        {
            base.UpdateBeforeSimulation();

            // Apply game rules to all living, unparented characters
            foreach (KeyValuePair<IMyCharacter, SRCharacterInfo> pair in m_characters)
            {
                IMyCharacter character = pair.Key;
                SRCharacterInfo characterInfo = pair.Value;

                // Remove character from list if it's dead or its parent is not null (entered a seat, etc.)
                if (character.Parent != null || character.IsDead)
                {
                    // Can't remove while iterating or enumeration might fail, so do it afterward
                    m_toRemove.Add(character);
                    // Don't do anything else to this character. We are done with it.
                    continue;
                }

                // JETPACK REFUELING RULE

                // Check for jetpack changing state
                if (character.EnabledThrusts != characterInfo.JetPackOn)
                {
                    // When the jetpack is switched on, update the last known value of bottles to prevent refueling
                    if (character.EnabledThrusts)
                        foreach (var bottle in characterInfo.InventoryBottles)
                            bottle.lastKnownFillLevel = bottle.currentFillLevel;

                    characterInfo.JetPackOn = character.EnabledThrusts;
                    var vect = character.Physics.LinearVelocity;
                    MyLog.Default.WriteLineAndConsole("SurvivalReborn: Jetpack activated. Rescanning inventory of " + character.DisplayName);
                }

                // Check for gas falling below threshold and begin checking for illegal refuels immediately.
                if (characterInfo.OxygenComponent.GetGasFillLevel(characterInfo.FuelId) < MyCharacterOxygenComponent.GAS_REFILL_RATION)
                    characterInfo.GasLow = true;

                // Prevent disallowed refueling.
                // OPTIMIZATION: Only check this when the jetpack is on, there are bottles in inventory, and fuel is low enough to attempt refueling
                if (character.EnabledThrusts && characterInfo.InventoryBottles.Count != 0 && characterInfo.GasLow)
                {
                    // Check for illegal refills
                    foreach (SRCharacterInfo.SRInventoryBottle bottle in characterInfo.InventoryBottles)
                    {
                        var delta = bottle.currentFillLevel - bottle.lastKnownFillLevel;
                        if (delta != 0f)
                        {
                            // Calculate correct amount to remove
                            float gasToRemove = -delta * bottle.capacity / characterInfo.FuelCapacity;
                            //MyAPIGateway.Utilities.ShowNotification("You weren't supposed to refuel. Removing " + gasToRemove + " hydrogen.");

                            // Set the fuel level back to what it should be.
                            float fixedGasLevel = characterInfo.OxygenComponent.GetGasFillLevel(characterInfo.FuelId) - gasToRemove;
                            characterInfo.OxygenComponent.UpdateStoredGasLevel(ref characterInfo.FuelId, fixedGasLevel);

                            // Put the gas back in the bottle
                            var badBottle = bottle.Item.Content as MyObjectBuilder_GasContainerObject;
                            badBottle.GasLevel = bottle.lastKnownFillLevel;

                            MyLog.Default.WriteLineAndConsole("SurvivalReborn: Corrected a disallowed jetpack refuel for " + character.DisplayName);

                            // From the server, send a correction packet to prevent desync when the server lies to the client about jetpack getting refueled.
                            if (MyAPIGateway.Session.IsServer)
                            {

                                try
                                {
                                    MyLog.Default.WriteLineAndConsole("SurvivalReborn: Syncing fuel level for " + character.DisplayName);
                                    SRFuelSyncPacket correction = new SRFuelSyncPacket(character.EntityId, gasToRemove);
                                    var packet = MyAPIGateway.Utilities.SerializeToBinary(correction);

                                    MyAPIGateway.Multiplayer.SendMessageToOthers(5064, packet);
                                }
                                catch(Exception e)
                                {
                                    MyLog.Default.Error("SurvivalReborn: Server errored out while trying to send a packet. Submit a bug report.");
                                    MyLog.Default.WriteLineAndConsole(e.Message);
                                    MyLog.Default.WriteLineAndConsole(e.StackTrace);
                                }

                            }
                        }
                    }
                }

                // Delayed check for gas fill level. If this isn't delayed by one tick, the illegal refill will prevent the check that's meant to find it.
                if (characterInfo.OxygenComponent.GetGasFillLevel(characterInfo.FuelId) > MyCharacterOxygenComponent.GAS_REFILL_RATION)
                    characterInfo.GasLow = false;

                // COLLISION DAMAGE RULE

                /// Skip collision damage for this character until it moves. This "hamfisted but genius" solution catches several edge cases and prevents false positives:
                /// 1. When leaving a seat
                /// 2. When respawning
                /// 3. On world load while moving and not in a seat
                /// The character receives a microscopic nudge to trip this check as soon as physics are ready.
                if (MyAPIGateway.Session.IsServer)
                {
                    var accelSquared = (60 * (characterInfo.lastLinearVelocity - character.Physics.LinearVelocity)).LengthSquared();

                    if (!characterInfo.CollisionDamageEnabled)
                    {
<<<<<<< HEAD
                        character.Physics.AddForce(MyPhysicsForceType.APPLY_WORLD_IMPULSE_AND_WORLD_ANGULAR_IMPULSE, 0.0001f * Vector3.Down, null, null);
                        if (character.Physics.LinearVelocity.LengthSquared() > 0)
                        {
                            characterInfo.CollisionDamageEnabled = true;
                            characterInfo.lastLinearVelocity = character.Physics.LinearVelocity; // Initialize for sanity on first movement.
                            MyLog.Default.WriteLineAndConsole("SurvivalReborn: " + character.DisplayName + " moved. Collision damage enabled.");
                        }
                    }
                    // Trip collision damage on high G-force, but ignore if linear velocity is impossibly high
                    else if (accelSquared > DAMAGE_THRESHOLD_SQ)
                        //&& character.Physics.LinearVelocity.LengthSquared() < characterInfo.MaxSpeedSquared
                        //&& characterInfo.lastLinearVelocity.LengthSquared() < characterInfo.MaxSpeedSquared
                        //&& character.Physics.LinearVelocity.LengthSquared() != 0f
                    {
                        if (character.Physics.LinearVelocity.LengthSquared() > characterInfo.MaxSpeedSquared || characterInfo.lastLinearVelocity.LengthSquared() > characterInfo.MaxSpeedSquared)
                        {
                            MyLog.Default.WriteLineAndConsole("SurvivalReborn: Linear acceleration calculations appear to have glitched out.");
                            MyLog.Default.WriteLineAndConsole("SurvivalReborn: Send a bug report and tell the developer what you were doing at the time the unexpected damage spike occurred!");
                        }
                        if(character.Physics.LinearVelocity.LengthSquared() == 0f)
                        {
                            MyLog.Default.WriteLineAndConsole("SurvivalReborn: Character's speed was set to zero and caused damage!");
                            MyLog.Default.WriteLineAndConsole("SurvivalReborn: Send a bug report and tell the developer what you were doing at the time the unexpected damage spike occurred!");
                        }
=======
                        characterInfo.CollisionDamageEnabled = true;
                        characterInfo.lastLinearVelocity = character.Physics.LinearVelocity; // Initialize for sanity on first movement.
                        //MyAPIGateway.Utilities.ShowNotification("You moved. Collision damage enabled.");
                    }
                }
                // Trip collision damage on high G-force, but ignore if linear velocity is impossibly high
                else if (accelSquared > DAMAGE_THRESHOLD_SQ
                    && character.Physics.LinearVelocity.LengthSquared() < characterInfo.MaxSpeedSquared)
                {
                    if (character.Physics.LinearVelocity.LengthSquared() < characterInfo.MaxSpeedSquared)
                    {
                        //MyAPIGateway.Utilities.ShowNotification("Linear acceleration calculations appear to have glitched out.", 30000, "Red");
                        MyLog.Default.Error("SurvivalReborn: Linear acceleration calculations appear to have glitched out.");
                    }

                    // We definitely crashed into something. If you look reeeeeeally closely, you might see vanilla damage and this damage happen 1 tick apart.
                    float damage = DAMAGE_PER_MSS * Math.Max(0, (Math.Min(IGNORE_ABOVE, (float)Math.Sqrt(accelSquared)) - DAMAGE_THRESHOLD));
                    character.DoDamage(damage, MyStringHash.GetOrCompute("Environment"), true);
                    //MyAPIGateway.Utilities.ShowNotification("Took " + damage + " collision damage.");
                }
                // Update lastLinearVelocity each tick
                characterInfo.lastLinearVelocity = character.Physics.LinearVelocity;

                /*
                // If collision damage is tripped, perform sanity check and possibly damage.
                else if (characterInfo.PossibleCollision != 0f)
                {
                    // At this point, we are in the tick FOLLOWING the spike, and lastLinearVelocity is from BEFORE the spike.
                    // Now we compare LinearVelocity before and after the acceleration spike to see if the character snapped back to its original velocity in a teleport
>>>>>>> 9c485df7

                        // We definitely crashed into something.
                        float damage = DAMAGE_PER_MSS * Math.Max(0, (Math.Min(IGNORE_ABOVE, (float)Math.Sqrt(accelSquared)) - DAMAGE_THRESHOLD));
                        character.DoDamage(damage, MyStringHash.GetOrCompute("Environment"), true);
                        MyLog.Default.WriteLineAndConsole("SurvivalReborn:" + character.DisplayName + " took " + damage + " collision damage from SR:Spacewalk game rules.");
                    }
                    // Update lastLinearVelocity each tick
                    characterInfo.lastLinearVelocity = character.Physics.LinearVelocity;
                }
            }

            // Remove characters from dictionary if needed
            // This cannot happen in the above loop as it might interrupt enumeration.
            foreach (var character in m_toRemove)
            {
                m_characters[character].Close();
                character.OnMarkForClose -= Character_OnMarkForClose;
                m_characters.Remove(character);
                MyLog.Default.WriteLineAndConsole("SurvivalReborn: " + character.DisplayName + " reparented or died. There are now " + m_characters.Count + " characters listed.");
            }
            m_toRemove.Clear();
        }
    }

}<|MERGE_RESOLUTION|>--- conflicted
+++ resolved
@@ -1,37 +1,19 @@
-﻿///    Copyright (C) 2022 Matthew Kern, a.k.a. Paradox Reborn
-///
-///    This program is free software: you can redistribute it and/or modify
-///    it under the terms of the GNU General Public License as published by
-///    the Free Software Foundation, either version 3 of the License, or
-///    (at your option) any later version.
-///
-///    This program is distributed in the hope that it will be useful,
-///    but WITHOUT ANY WARRANTY; without even the implied warranty of
-///    MERCHANTABILITY or FITNESS FOR A PARTICULAR PURPOSE.  See the
-///    GNU General Public License for more details.
-///
-///    You should have received a copy of the GNU General Public License
-///    along with this program.  If not, see <https://www.gnu.org/licenses/>.
-///
-///    In accordance with section 7 of the GNU General Public License,
-///    the license is supplemented with the following additional terms:
-///    1. You may not claim affiliation with Survival Reborn or its author.
-///    2. You must not represent your work as being part of the Survival Reborn series 
-///    or use the Survival Reborn name or imagery in any misleading or deceptive way.
-
-using System;
+﻿using System;
 using System.Collections.Generic;
 using VRage.Game;
+using VRage.Game.Entity;
 using VRage.Game.Components;
-using VRage.Game.Entity;
 using VRage.Game.ModAPI;
 using VRage.ModAPI;
+using Sandbox.ModAPI;
 using Sandbox.Common.ObjectBuilders.Definitions;
-using Sandbox.Definitions;
 using Sandbox.Game;
 using Sandbox.Game.Entities.Character.Components;
+//using Sandbox.Game.Entities.Character;
+//using Sandbox.Game.Entities.Cube;
 using Sandbox.Game.Entities;
-using Sandbox.ModAPI;
+using Sandbox.Definitions;
+//using Sandbox.Engine.Physics;
 using VRage.Utils;
 using VRageMath;
 
@@ -39,8 +21,8 @@
 {
     /// <summary>
     /// To avoid creating multiple separate lists of characters in the world, multiple features are included in this class:
-    /// - Character movement tweaks
-    /// - Character collision damage changes
+    /// - Movement tweaks
+    /// - Collision damage changes
     /// - Anti-refueling while jetpack is on
     /// 
     /// Fixes some aspects of character movement that could not be set through sbc definitions:
@@ -49,20 +31,22 @@
     /// - Smooth out player movement a bit
     /// Defaults are restored on world close in case the mod is removed. Otherwise the world would keep the modded global values.
     /// 
+    /// TODO/OPTIMIZATION: Change collision damage checks each tick to compare acceleration LengthSquared to the square of the threshold.
+    ///     When the threshold is passed, only then should I call .Length() which includes a square root.
+    /// 
     /// Jetpack anti-refueling works regardless of the gas a specific character uses for fuel.
-    /// It should be compatible with custom jetpack fuel gasses such as hydrogen peroxide or methane.
     /// </summary>
     [MySessionComponentDescriptor(MyUpdateOrder.BeforeSimulation)]
     class SRSpacewalk : MySessionComponentBase
     {
-        /// <summary>
-        /// Data for tracking information about characters in order to enforce SR:Spacewalk game rules
-        /// </summary>
+        // Data structure for keeping track of info about players
         private class SRCharacterInfo
         {
-            /// VALUES FOR COLLISION DAMAGE RULE
+            // VALUES FOR COLLISION DAMAGE RULE
             // If disabled, will skip checking for collision damage until enabled
             public bool CollisionDamageEnabled;
+            // Force of a possible collision in m/s/s if one has occurred, otherwise == 0f
+            //public float PossibleCollision;
             // Character's max movement speed
             public float MaxSpeed;
             // Max speed squared for optimized checks
@@ -70,11 +54,11 @@
             // Linear velocity from the tick before collision damage was tripped
             public Vector3 lastLinearVelocity;
 
-            /// VALUES FOR JETPACK REFUELING RULE
+            // VALUES FOR JETPACK REFUELING RULE
             // Must monitor character's inventory for Hydrogen tanks
             public MyInventory Inventory;
             // Maintained list of hydrogen tanks in player's inventory
-            public List<SRInventoryBottle> InventoryBottles;
+            public List<InventoryBottle> InventoryBottles;
             // Character's oxygencomponent stores hydrogen, oxygen, etc.
             public MyCharacterOxygenComponent OxygenComponent;
             // Gas that this character's jetpack uses as fuel
@@ -86,16 +70,14 @@
             // Control variable to ensure illegal refills get caught
             public bool GasLow;
 
-            /// <summary>
-            /// A data structure for tracking gas bottles in character inventories to enforce the jetpack refueling rule
-            /// </summary>
-            public class SRInventoryBottle
+            // Data structure for keeping track of gastanks in inventories and their last known values for no-refuel enforcement
+            public class InventoryBottle
             {
                 public MyPhysicalInventoryItem Item;
                 public float capacity;
                 public float lastKnownFillLevel;
                 public float currentFillLevel { get { return (Item.Content as MyObjectBuilder_GasContainerObject).GasLevel; } }
-                public SRInventoryBottle(MyPhysicalInventoryItem item)
+                public InventoryBottle(MyPhysicalInventoryItem item)
                 {
                     Item = item;
                     lastKnownFillLevel = currentFillLevel;
@@ -126,7 +108,7 @@
 
                 Inventory = (MyInventory)character.GetInventory();
                 Inventory.InventoryContentChanged += Inventory_InventoryContentChanged;
-                InventoryBottles = new List<SRInventoryBottle>();
+                InventoryBottles = new List<InventoryBottle>();
                 OxygenComponent = character.Components.Get<MyCharacterOxygenComponent>();
                 CollisionDamageEnabled = false; // disabled until character moves to prevent damage on world load on moving ship
                 JetPackOn = character.EnabledThrusts;
@@ -145,17 +127,14 @@
                 //MyAPIGateway.Utilities.ShowNotification("Loaded your inventory and found " + InventoryBottles.Count + " hydrogen tanks.");
             }
 
-            /// <summary>
-            /// Call Close() on this character's SRCharacterInfo before removing this it from m_characters
-            /// </summary>
+            // Call before removing a character from the dictionary
             public void Close()
             {
                 Inventory.InventoryContentChanged -= Inventory_InventoryContentChanged;
             }
 
-            /// <summary>
-            /// Refresh this character's list of inventory bottles when a compatible fuel bottle is added or removed.
-            /// </summary>
+            // Rescan the inventory if a hydrogen tank is added or removed
+            // Since this doesn't appear to tell me whether it was added or removed, a full rescan is the only option. It's pretty fast anyway.
             private void Inventory_InventoryContentChanged(MyInventoryBase arg1, MyPhysicalInventoryItem arg2, VRage.MyFixedPoint arg3)
             {
                 // Ignore anything that's not a fuel bottle
@@ -163,9 +142,6 @@
                     ScanInventory();
             }
 
-            /// <summary>
-            /// Scan this character's inventory for bottles that hold fuel for its jetpack.
-            /// </summary>
             private void ScanInventory()
             {
                 // Reset bottle list
@@ -176,14 +152,11 @@
                 {
                     // Add gas bottles to list
                     if (HoldsFuel(item))
-                        InventoryBottles.Add(new SRInventoryBottle(item));
+                        InventoryBottles.Add(new InventoryBottle(item));
                 }
                 //MyAPIGateway.Utilities.ShowNotification("Scanned your inventory and found " + InventoryBottles.Count + " hydrogen tanks.");
             }
 
-            /// <summary>
-            /// Return true if this item is a gas container that holds fuel for this character's jetpack.
-            /// </summary>
             private bool HoldsFuel(MyPhysicalInventoryItem item)
             {
                 // OPTIMIZATION to prevent unnecessary calls to GetPhysicalItemDefinition
@@ -202,7 +175,7 @@
 
         // List of characters to apply game rules to
         Dictionary<IMyCharacter, SRCharacterInfo> m_characters = new Dictionary<IMyCharacter, SRCharacterInfo>();
-        // List of characters to remove from m_characters this tick
+        // List of characters to remove from dictionary this tick
         List<IMyCharacter> m_toRemove = new List<IMyCharacter>();
 
         // Game rules for fall damage - settings are in m/s/s
@@ -211,7 +184,7 @@
         const float IGNORE_ABOVE = 1500f; // Should be roughly where vanilla damage starts
         const float DAMAGE_PER_MSS = 0.03f;
 
-        // Defaults to restore on world close
+        // Defaults to restore
         private float m_defaultCharacterGravity;
         private float m_defaultWalkAcceleration;
         private float m_defaultWalkDeceleration;
@@ -222,9 +195,6 @@
         {
             // Hook entity add for character list
             MyEntities.OnEntityAdd += MyEntities_OnEntityAdd;
-
-            // Register desync fix
-            MyAPIGateway.Multiplayer.RegisterSecureMessageHandler(5064, ReceivedCorrection);
 
             // Fix character movement
             {
@@ -252,8 +222,6 @@
                 MyLog.Default.WriteLine("SurvivalReborn: MyPerGameSettings.CharacterGravityMultiplier set to: " + MyPerGameSettings.CharacterGravityMultiplier);
             }
 
-            MyLog.Default.WriteLineAndConsole("SurvivalReborn: Loaded Spacewalk Beta 0.5. Some sanity checks are disabled for testing purposes to catch rare bugs.");
-
         }
 
         protected override void UnloadData()
@@ -261,10 +229,7 @@
             // Unhook events
             MyEntities.OnEntityAdd -= MyEntities_OnEntityAdd;
 
-            // Unregister desync fix
-            MyAPIGateway.Multiplayer.UnregisterSecureMessageHandler(5064, ReceivedCorrection);
-
-            // Restore all defaults - Don't leave a mess if the mod is removed later.
+            // Restore all defaults
             MyPerGameSettings.CharacterGravityMultiplier = m_defaultCharacterGravity;
             MyPerGameSettings.CharacterMovement.WalkAcceleration = m_defaultWalkAcceleration;
             MyPerGameSettings.CharacterMovement.WalkDecceleration = m_defaultWalkDeceleration;
@@ -272,40 +237,26 @@
             MyPerGameSettings.CharacterMovement.SprintDecceleration = m_defaultSprintDeceleration;
 
             //Log
-            MyLog.Default.WriteLineAndConsole("SurvivalReborn: MyPerGameSettings returned to defaults.");
-        }
-
-        /// <summary>
-        /// Add each character spawned in the world to m_characters.
-        /// </summary>
+            MyLog.Default.WriteLine("SurvivalReborn: MyPerGameSettings returned to defaults.");
+        }
+
         private void MyEntities_OnEntityAdd(VRage.Game.Entity.MyEntity obj)
         {
             IMyCharacter character = obj as IMyCharacter;
             if (character != null)
             {
-                // There will be a duplicate if the player changes suit in the Medical Room.
-                // Duplicate must be removed and replaced to ensure the SRCharacterInfo is correct.
-                if (m_characters.ContainsKey(character))
-                {
-                    m_characters[character].Close();
-                    character.OnMarkForClose -= Character_OnMarkForClose;
-                    m_characters.Remove(character);
-                }
-
                 // Add to dictionary
                 m_characters.Add(character, new SRCharacterInfo(character));
 
                 // Prepare to remove character from list when it's removed from world (Remember to unbind this when the character's removed from dictionary)
                 character.OnMarkForClose += Character_OnMarkForClose;
 
-                MyLog.Default.WriteLineAndConsole("SurvivalReborn: " + character.DisplayName + " added to world. There are now " + m_characters.Count + " characters listed.");
-            }
-        }
-
-        /// <summary>
-        /// Remove a character from m_characters when marked for close.
-        /// </summary>
-        /// <param name="obj"></param>
+                //MyAPIGateway.Utilities.ShowNotification("Added a character with " + m_characters[character].FuelCapacity + " fuel capacity", 20000);
+                //MyAPIGateway.Utilities.ShowNotification("There are now " + m_characters.Count + " characters listed.");
+            }
+        }
+
+        // Remove character from list when it's removed from the world.
         private void Character_OnMarkForClose(IMyEntity obj)
         {
             // Ensure this is a character. Ignore otherwise.
@@ -314,52 +265,9 @@
             {
                 m_characters[character].Close();
                 m_characters.Remove(character);
-                character.OnMarkForClose -= Character_OnMarkForClose;
-            }
-            MyLog.Default.WriteLineAndConsole("SurvivalReborn: " + character.DisplayName + " marked for close. There are now " + m_characters.Count + " characters listed.");
-        }
-
-        /// <summary>
-        /// In multiplayer, the client needs to receive a sync packet to prevent a desync when the server tries and fails to refuel a jetpack.
-        /// This happens because the jetpack refuel raises a multiplayer event, but changing gas levels with the mod API does not.
-        /// </summary>
-        /// <param name="handlerId">Packet handler ID for SR:Spacewalk</param>
-        /// <param name="raw">The payload, a serialized SRFuelSyncPacket</param>
-        /// <param name="steamId">SteamID of the sender</param>
-        /// <param name="fromServer">True if packet is from the server</param>
-        private void ReceivedCorrection(ushort handlerId, byte[] raw, ulong steamId, bool fromServer)
-        {
-            // Ignore any packets that aren't from the server.
-            if (!fromServer)
-                return;
-            // Ignore packet if the server somehow sends it to itself
-            if (MyAPIGateway.Session.IsServer)
-                return;
-
-            MyLog.Default.WriteLine("SurvivalReborn: Received a fuel level sync packet.");
-            try
-            {
-                SRFuelSyncPacket correction = MyAPIGateway.Utilities.SerializeFromBinary<SRFuelSyncPacket>(raw);
-
-                // Ensure character isn't null as it might not be loaded on all clients.
-                IMyCharacter character = MyEntities.GetEntityById(correction.EntityId) as IMyCharacter;
-                if(character != null)
-                {
-                    // FIX THE FUEL LEVEL
-                    var tanks = character.Components.Get<MyCharacterOxygenComponent>();
-                    var trueFuelLvl = tanks.GetGasFillLevel(m_characters[character].FuelId) - correction.FuelAmount;
-                    tanks.UpdateStoredGasLevel(ref m_characters[character].FuelId, trueFuelLvl);
-                }
-            }
-            catch (Exception ex)
-            {
-                MyLog.Default.WriteLineToConsole("Survival Reborn: Spacewalk may be experiencing a network channel collision with another mod on channel 5064. This may impact performance. Submit a bug report with a list of mods you are using.");
-                MyLog.Default.Error("Survival Reborn: Spacewalk may be experiencing a network channel collision with another mod on channel 5064. This may impact performance. Submit a bug report with a list of mods you are using.");
-                MyLog.Default.WriteLineAndConsole(ex.Message);
-                MyLog.Default.WriteLineAndConsole(ex.StackTrace);
-            }
-        }
-
+            }
+            //MyAPIGateway.Utilities.ShowNotification("There are now " + m_characters.Count + " characters listed.");
+        }
 
         public override void UpdateBeforeSimulation()
         {
@@ -371,11 +279,12 @@
                 IMyCharacter character = pair.Key;
                 SRCharacterInfo characterInfo = pair.Value;
 
-                // Remove character from list if it's dead or its parent is not null (entered a seat, etc.)
+                // Remove character from list if it's dead or its parent is not null (entered a seat or something)
                 if (character.Parent != null || character.IsDead)
                 {
                     // Can't remove while iterating or enumeration might fail, so do it afterward
                     m_toRemove.Add(character);
+                    //MyAPIGateway.Utilities.ShowNotification("A character will be removed. There will be " + (m_characters.Count - 1) + " remaining.");
                     // Don't do anything else to this character. We are done with it.
                     continue;
                 }
@@ -392,7 +301,6 @@
 
                     characterInfo.JetPackOn = character.EnabledThrusts;
                     var vect = character.Physics.LinearVelocity;
-                    MyLog.Default.WriteLineAndConsole("SurvivalReborn: Jetpack activated. Rescanning inventory of " + character.DisplayName);
                 }
 
                 // Check for gas falling below threshold and begin checking for illegal refuels immediately.
@@ -403,9 +311,11 @@
                 // OPTIMIZATION: Only check this when the jetpack is on, there are bottles in inventory, and fuel is low enough to attempt refueling
                 if (character.EnabledThrusts && characterInfo.InventoryBottles.Count != 0 && characterInfo.GasLow)
                 {
+                    //MyAPIGateway.Utilities.ShowNotification("Checking for illegal refills");
                     // Check for illegal refills
-                    foreach (SRCharacterInfo.SRInventoryBottle bottle in characterInfo.InventoryBottles)
-                    {
+                    foreach (SRCharacterInfo.InventoryBottle bottle in characterInfo.InventoryBottles)
+                    {
+                        //MyLog.Default.WriteLine("Tank current capacity: " + bottle.currentFillLevel + ", last known capacity: " + bottle.lastKnownFillLevel);
                         var delta = bottle.currentFillLevel - bottle.lastKnownFillLevel;
                         if (delta != 0f)
                         {
@@ -420,29 +330,6 @@
                             // Put the gas back in the bottle
                             var badBottle = bottle.Item.Content as MyObjectBuilder_GasContainerObject;
                             badBottle.GasLevel = bottle.lastKnownFillLevel;
-
-                            MyLog.Default.WriteLineAndConsole("SurvivalReborn: Corrected a disallowed jetpack refuel for " + character.DisplayName);
-
-                            // From the server, send a correction packet to prevent desync when the server lies to the client about jetpack getting refueled.
-                            if (MyAPIGateway.Session.IsServer)
-                            {
-
-                                try
-                                {
-                                    MyLog.Default.WriteLineAndConsole("SurvivalReborn: Syncing fuel level for " + character.DisplayName);
-                                    SRFuelSyncPacket correction = new SRFuelSyncPacket(character.EntityId, gasToRemove);
-                                    var packet = MyAPIGateway.Utilities.SerializeToBinary(correction);
-
-                                    MyAPIGateway.Multiplayer.SendMessageToOthers(5064, packet);
-                                }
-                                catch(Exception e)
-                                {
-                                    MyLog.Default.Error("SurvivalReborn: Server errored out while trying to send a packet. Submit a bug report.");
-                                    MyLog.Default.WriteLineAndConsole(e.Message);
-                                    MyLog.Default.WriteLineAndConsole(e.StackTrace);
-                                }
-
-                            }
                         }
                     }
                 }
@@ -457,39 +344,14 @@
                 /// 1. When leaving a seat
                 /// 2. When respawning
                 /// 3. On world load while moving and not in a seat
-                /// The character receives a microscopic nudge to trip this check as soon as physics are ready.
-                if (MyAPIGateway.Session.IsServer)
-                {
-                    var accelSquared = (60 * (characterInfo.lastLinearVelocity - character.Physics.LinearVelocity)).LengthSquared();
-
-                    if (!characterInfo.CollisionDamageEnabled)
-                    {
-<<<<<<< HEAD
-                        character.Physics.AddForce(MyPhysicsForceType.APPLY_WORLD_IMPULSE_AND_WORLD_ANGULAR_IMPULSE, 0.0001f * Vector3.Down, null, null);
-                        if (character.Physics.LinearVelocity.LengthSquared() > 0)
-                        {
-                            characterInfo.CollisionDamageEnabled = true;
-                            characterInfo.lastLinearVelocity = character.Physics.LinearVelocity; // Initialize for sanity on first movement.
-                            MyLog.Default.WriteLineAndConsole("SurvivalReborn: " + character.DisplayName + " moved. Collision damage enabled.");
-                        }
-                    }
-                    // Trip collision damage on high G-force, but ignore if linear velocity is impossibly high
-                    else if (accelSquared > DAMAGE_THRESHOLD_SQ)
-                        //&& character.Physics.LinearVelocity.LengthSquared() < characterInfo.MaxSpeedSquared
-                        //&& characterInfo.lastLinearVelocity.LengthSquared() < characterInfo.MaxSpeedSquared
-                        //&& character.Physics.LinearVelocity.LengthSquared() != 0f
-                    {
-                        if (character.Physics.LinearVelocity.LengthSquared() > characterInfo.MaxSpeedSquared || characterInfo.lastLinearVelocity.LengthSquared() > characterInfo.MaxSpeedSquared)
-                        {
-                            MyLog.Default.WriteLineAndConsole("SurvivalReborn: Linear acceleration calculations appear to have glitched out.");
-                            MyLog.Default.WriteLineAndConsole("SurvivalReborn: Send a bug report and tell the developer what you were doing at the time the unexpected damage spike occurred!");
-                        }
-                        if(character.Physics.LinearVelocity.LengthSquared() == 0f)
-                        {
-                            MyLog.Default.WriteLineAndConsole("SurvivalReborn: Character's speed was set to zero and caused damage!");
-                            MyLog.Default.WriteLineAndConsole("SurvivalReborn: Send a bug report and tell the developer what you were doing at the time the unexpected damage spike occurred!");
-                        }
-=======
+                /// The character receives a microscopic nudge to trip this as soon as physics are ready.
+                var accelSquared = (60 * (characterInfo.lastLinearVelocity - character.Physics.LinearVelocity)).LengthSquared();
+
+                if (!characterInfo.CollisionDamageEnabled)
+                {
+                    character.Physics.AddForce(MyPhysicsForceType.APPLY_WORLD_IMPULSE_AND_WORLD_ANGULAR_IMPULSE, 0.0001f * Vector3.Down, null, null);
+                    if (character.Physics.LinearVelocity.LengthSquared() > 0)
+                    {
                         characterInfo.CollisionDamageEnabled = true;
                         characterInfo.lastLinearVelocity = character.Physics.LinearVelocity; // Initialize for sanity on first movement.
                         //MyAPIGateway.Utilities.ShowNotification("You moved. Collision damage enabled.");
@@ -519,28 +381,54 @@
                 {
                     // At this point, we are in the tick FOLLOWING the spike, and lastLinearVelocity is from BEFORE the spike.
                     // Now we compare LinearVelocity before and after the acceleration spike to see if the character snapped back to its original velocity in a teleport
->>>>>>> 9c485df7
-
-                        // We definitely crashed into something.
-                        float damage = DAMAGE_PER_MSS * Math.Max(0, (Math.Min(IGNORE_ABOVE, (float)Math.Sqrt(accelSquared)) - DAMAGE_THRESHOLD));
+
+                    // Acceleration squared over the past two phsyics ticks in m/s/s assuming 60 tps
+                    var twoTickAccelerationSquared = (60 * (characterInfo.lastLinearVelocity - character.Physics.LinearVelocity)).LengthSquared();
+                    if (twoTickAccelerationSquared > DAMAGE_THRESHOLD_SQ)
+                    {
+                        // We definitely crashed into something. If you look reeeeeeally closely, you might see vanilla damage and this damage happen 1 tick apart.
+                        var damage = DAMAGE_PER_MSS * Math.Max(0, (Math.Min(IGNORE_ABOVE, characterInfo.PossibleCollision) - DAMAGE_THRESHOLD));
                         character.DoDamage(damage, MyStringHash.GetOrCompute("Environment"), true);
-                        MyLog.Default.WriteLineAndConsole("SurvivalReborn:" + character.DisplayName + " took " + damage + " collision damage from SR:Spacewalk game rules.");
-                    }
-                    // Update lastLinearVelocity each tick
+                        MyAPIGateway.Utilities.ShowNotification("Took " + damage + " collision damage.");
+                    }
+                    // RESET possible collision
+                    characterInfo.PossibleCollision = 0f;
+                }
+                // Trip collision damage on high G-force, but ignore if linear velocity is impossibly high
+                else if (character.Physics.LinearAcceleration.LengthSquared() > DAMAGE_THRESHOLD_SQ && character.Physics.LinearVelocity.LengthSquared() < characterInfo.MaxSpeedSquared)
+                {
+                    // Multiply by 60 (ticks per second) to get m/s/s
+                    characterInfo.PossibleCollision = character.Physics.LinearAcceleration.Length();
+                    MyAPIGateway.Utilities.ShowNotification("Possible collision at " + characterInfo.PossibleCollision);
+
+                    // Exploratory debug
+                    var twoTickAccelerationSquared = (60 * (characterInfo.lastLinearVelocity - character.Physics.LinearVelocity)).LengthSquared();
+                    if (twoTickAccelerationSquared > DAMAGE_THRESHOLD_SQ)
+                    {
+                        MyAPIGateway.Utilities.ShowNotification("This tick really did have insane acceleration");
+                    }
+                    else
+                    {
+                        MyAPIGateway.Utilities.ShowNotification("Tracking Linear acceleration would not have detected this.");
+                    }
+                }
+                // If nothing's going on, just update lastLinearVelocity
+                else if (characterInfo.CollisionDamageEnabled)
+                {
                     characterInfo.lastLinearVelocity = character.Physics.LinearVelocity;
                 }
+                */
             }
 
             // Remove characters from dictionary if needed
-            // This cannot happen in the above loop as it might interrupt enumeration.
             foreach (var character in m_toRemove)
             {
                 m_characters[character].Close();
                 character.OnMarkForClose -= Character_OnMarkForClose;
                 m_characters.Remove(character);
-                MyLog.Default.WriteLineAndConsole("SurvivalReborn: " + character.DisplayName + " reparented or died. There are now " + m_characters.Count + " characters listed.");
             }
             m_toRemove.Clear();
+
         }
     }
 
